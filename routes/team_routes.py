--- conflicted
+++ resolved
@@ -6,12 +6,8 @@
 
 from extentions.extensions import cache
 from models import Team, TeamMembership, User, db
-<<<<<<< HEAD
 from schemas.schemas import TEAM_MEMBERSHIP_SCHEMA, TEAM_SCHEMA, TEAM_UPDATE_SCHEMA
-=======
-from schemas.schemas import TEAM_MEMBERSHIP_SCHEMA, TEAM_SCHEMA
 from services.team_services import TeamService
->>>>>>> 25cdba9c
 from validators.validators import validate_json
 
 # Blueprint for team-related routes
