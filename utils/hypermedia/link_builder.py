--- conflicted
+++ resolved
@@ -1,164 +1,5 @@
 from flask import url_for
 
-<<<<<<< HEAD
-def build_standard_links(entity_type, entity_id=None):
-    links = {}
-
-    def safe_url(route_name, **kwargs):
-        try:
-            return url_for(route_name, _external=True, **kwargs)
-        except:
-            return None
-
-    # Root link
-    root_href = safe_url("entry_point.api_root")
-    if root_href:
-        links["root"] = {"href": root_href, "method": "GET"}
-
-    # Collection link
-    collections = {
-        "task": ["task_routes.get_tasks"],
-        "project": ["project_routes.get_all_projects"],
-        "team": ["team_routes.get_all_teams", "team_routes.get_teams"],
-        "user": ["user_routes.fetch_users", "user_routes.get_users"]
-    }
-    for route in collections.get(entity_type, []):
-        href = safe_url(route)
-        if href:
-            links["collection"] = {"href": href, "method": "GET"}
-            break
-
-    # Self link
-    if entity_id:
-        routes = {
-            "task": ["task_routes.task_operations", "task_routes.get_task"],
-            "project": ["project_routes.get_project"],
-            "team": ["team_routes.get_team"],
-            "user": ["user_routes.get_user"]
-        }
-        for route in routes.get(entity_type, []):
-            href = safe_url(route, **{f"{entity_type}_id": entity_id})
-            if href:
-                links["self"] = {
-                    "href": href,
-                    "method": "GET",
-                    "title": f"View this {entity_type}"
-                }
-                break
-
-    # Project-specific operations
-    if entity_type == "project":
-        if entity_id:
-            for op, method, title in [("update_project", "PUT", "Update this project"),
-                                       ("delete_project", "DELETE", "Delete this project")]:
-                href = safe_url(f"project_routes.{op}", project_id=entity_id)
-                if href:
-                    links[op.split('_')[0]] = {"href": href, "method": method, "title": title}
-            task_href = safe_url("task_routes.get_tasks", project_id=entity_id)
-            if task_href:
-                links["project_tasks"] = {"href": task_href, "method": "GET", "title": "Tasks in this project"}
-        else:
-            create_href = safe_url("project_routes.create_project")
-            if create_href:
-                links["create_project"] = {"href": create_href, "method": "POST", "title": "Create a new project"}
-
-    # Related resources
-    for label, route_names in {
-        "projects": ["project_routes.get_all_projects"],
-        "tasks": ["task_routes.get_tasks"],
-        "teams": ["team_routes.get_all_teams", "team_routes.get_teams"],
-        "users": ["user_routes.fetch_users", "user_routes.get_users"]
-    }.items():
-        for route in route_names:
-            href = safe_url(route)
-            if href:
-                links[label] = {"href": href, "method": "GET", "title": f"All {label}"}
-                break
-
-    return links
-
-def build_project_links(project_id=None):
-    links = {}
-
-    def safe_url(route_name, **kwargs):
-        try:
-            return url_for(route_name, _external=True, **kwargs)
-        except:
-            return None
-
-    links["collection"] = {"href": safe_url("project_routes.get_all_projects"), "method": "GET", "title": "All projects"}
-    links["create"] = {"href": safe_url("project_routes.create_project"), "method": "POST", "title": "Create new project"}
-
-    if project_id:
-        for op, method, title in [("get_project", "GET", "View this project"),
-                                  ("update_project", "PUT", "Update this project"),
-                                  ("delete_project", "DELETE", "Delete this project")]:
-            href = safe_url(f"project_routes.{op}", project_id=project_id)
-            if href:
-                links[op.split('_')[0]] = {"href": href, "method": method, "title": title}
-
-        task_href = safe_url("task_routes.get_tasks", project_id=project_id)
-        if task_href:
-            links["tasks"] = {"href": task_href, "method": "GET", "title": "Tasks in this project"}
-
-    for label, route_names in {
-        "teams": ["team_routes.get_all_teams", "team_routes.get_teams"],
-        "all_tasks": ["task_routes.get_tasks"]
-    }.items():
-        for route in route_names:
-            href = safe_url(route)
-            if href:
-                links[label] = {"href": href, "method": "GET", "title": f"All {label.replace('_', ' ')}"}
-                break
-
-    root_href = safe_url("entry_point.api_root")
-    if root_href:
-        links["root"] = {"href": root_href, "method": "GET", "title": "API root"}
-
-    return links
-
-def add_project_hypermedia_links(project_dict):
-    if not project_dict or not isinstance(project_dict, dict) or "id" not in project_dict:
-        return project_dict
-
-    project_with_links = dict(project_dict)
-    project_id = str(project_dict["id"])
-
-    def safe_url(route_name, **kwargs):
-        try:
-            return url_for(route_name, _external=True, **kwargs)
-        except:
-            return None
-
-    links = {
-        "self": {"href": safe_url("project_routes.get_project", project_id=project_id), "method": "GET"},
-        "collection": {"href": safe_url("project_routes.get_all_projects"), "method": "GET"},
-        "update": {"href": safe_url("project_routes.update_project", project_id=project_id), "method": "PUT"},
-        "delete": {"href": safe_url("project_routes.delete_project", project_id=project_id), "method": "DELETE"},
-        "tasks": {"href": safe_url("task_routes.get_tasks", project_id=project_id), "method": "GET", "title": "Tasks in this project"},
-    }
-
-    team_id = str(project_dict.get("team_id")) if project_dict.get("team_id") else None
-    if team_id:
-        links["team"] = {"href": safe_url("team_routes.get_team", team_id=team_id), "method": "GET", "title": "Team assigned to this project"}
-
-    owner_id = str(project_dict.get("owner_id")) if project_dict.get("owner_id") else None
-    if owner_id:
-        href = safe_url("user_routes.get_user", user_id=owner_id) or safe_url("user_routes.fetch_user", user_id=owner_id)
-        if href:
-            links["owner"] = {"href": href, "method": "GET", "title": "Project owner"}
-
-    root_href = safe_url("entry_point.api_root")
-    if root_href:
-        links["root"] = {"href": root_href, "method": "GET"}
-
-    create_href = safe_url("project_routes.create_project")
-    if create_href:
-        links["create"] = {"href": create_href, "method": "POST", "title": "Create a new project"}
-
-    project_with_links["_links"] = {k: v for k, v in links.items() if v["href"]}
-    return project_with_links
-=======
 def build_standard_links(entity_type, entity_id=None, extra_links=None):
     """
     Build a standardized set of hypermedia links for an entity.
@@ -343,4 +184,85 @@
         links.update(extra_links)
 
     return links
->>>>>>> b1883549
+
+def build_project_links(project_id=None):
+    links = {}
+
+    def safe_url(route_name, **kwargs):
+        try:
+            return url_for(route_name, _external=True, **kwargs)
+        except:
+            return None
+
+    links["collection"] = {"href": safe_url("project_routes.get_all_projects"), "method": "GET", "title": "All projects"}
+    links["create"] = {"href": safe_url("project_routes.create_project"), "method": "POST", "title": "Create new project"}
+
+    if project_id:
+        for op, method, title in [("get_project", "GET", "View this project"),
+                                  ("update_project", "PUT", "Update this project"),
+                                  ("delete_project", "DELETE", "Delete this project")]:
+            href = safe_url(f"project_routes.{op}", project_id=project_id)
+            if href:
+                links[op.split('_')[0]] = {"href": href, "method": method, "title": title}
+
+        task_href = safe_url("task_routes.get_tasks", project_id=project_id)
+        if task_href:
+            links["tasks"] = {"href": task_href, "method": "GET", "title": "Tasks in this project"}
+
+    for label, route_names in {
+        "teams": ["team_routes.get_all_teams", "team_routes.get_teams"],
+        "all_tasks": ["task_routes.get_tasks"]
+    }.items():
+        for route in route_names:
+            href = safe_url(route)
+            if href:
+                links[label] = {"href": href, "method": "GET", "title": f"All {label.replace('_', ' ')}"}
+                break
+
+    root_href = safe_url("entry_point.api_root")
+    if root_href:
+        links["root"] = {"href": root_href, "method": "GET", "title": "API root"}
+
+    return links
+
+def add_project_hypermedia_links(project_dict):
+    if not project_dict or not isinstance(project_dict, dict) or "id" not in project_dict:
+        return project_dict
+
+    project_with_links = dict(project_dict)
+    project_id = str(project_dict["id"])
+
+    def safe_url(route_name, **kwargs):
+        try:
+            return url_for(route_name, _external=True, **kwargs)
+        except:
+            return None
+
+    links = {
+        "self": {"href": safe_url("project_routes.get_project", project_id=project_id), "method": "GET"},
+        "collection": {"href": safe_url("project_routes.get_all_projects"), "method": "GET"},
+        "update": {"href": safe_url("project_routes.update_project", project_id=project_id), "method": "PUT"},
+        "delete": {"href": safe_url("project_routes.delete_project", project_id=project_id), "method": "DELETE"},
+        "tasks": {"href": safe_url("task_routes.get_tasks", project_id=project_id), "method": "GET", "title": "Tasks in this project"},
+    }
+
+    team_id = str(project_dict.get("team_id")) if project_dict.get("team_id") else None
+    if team_id:
+        links["team"] = {"href": safe_url("team_routes.get_team", team_id=team_id), "method": "GET", "title": "Team assigned to this project"}
+
+    owner_id = str(project_dict.get("owner_id")) if project_dict.get("owner_id") else None
+    if owner_id:
+        href = safe_url("user_routes.get_user", user_id=owner_id) or safe_url("user_routes.fetch_user", user_id=owner_id)
+        if href:
+            links["owner"] = {"href": href, "method": "GET", "title": "Project owner"}
+
+    root_href = safe_url("entry_point.api_root")
+    if root_href:
+        links["root"] = {"href": root_href, "method": "GET"}
+
+    create_href = safe_url("project_routes.create_project")
+    if create_href:
+        links["create"] = {"href": create_href, "method": "POST", "title": "Create a new project"}
+
+    project_with_links["_links"] = {k: v for k, v in links.items() if v["href"]}
+    return project_with_links