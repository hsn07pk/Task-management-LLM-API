--- conflicted
+++ resolved
@@ -1,9 +1,4 @@
 from flask import url_for
-<<<<<<< HEAD
-=======
-from utils.hypermedia.link_builder import build_standard_links
-from schemas.schemas import PROJECT_SCHEMA, PROJECT_UPDATE_SCHEMA
->>>>>>> b1883549
 
 def build_project_links(project):
     """
@@ -15,7 +10,6 @@
     Returns:
         dict: A dictionary of links for the project with appropriate HTTP methods
     """
-<<<<<<< HEAD
     project_id = project.get('id') or project.get('project_id')
     if not project_id:
         return {}
@@ -34,18 +28,6 @@
             "href": f"/projects/{project_id}",
             "method": "PUT",
             "title": "Update this project"
-=======
-    if not project_dict or not isinstance(project_dict, dict) or "id" not in project_dict:
-        return project_dict
-    project_with_links = dict(project_dict)
-    project_id = str(project_dict["id"])
-    links = build_standard_links("project", project_id)
-    project_specific = {
-        "update": {
-            "href": url_for("project_routes.update_project", project_id=project_id, _external=True),
-            "method": "PUT",
-            "schema": PROJECT_UPDATE_SCHEMA
->>>>>>> b1883549
         },
         
         # Delete operation
@@ -83,7 +65,6 @@
             "title": "API root"
         }
     }
-<<<<<<< HEAD
     
     # Add team link if available
     if project.get("team_id"):
@@ -149,26 +130,6 @@
             "href": "/users",
             "method": "GET",
             "title": "All users"
-=======
-    links.update(project_specific)
-    project_with_links["_links"] = links
-    return project_with_links
-
-def generate_projects_collection_links(filters=None):
-    """
-    Generate links for the projects collection resource.
-    Args:
-        filters (dict, optional): Any filters applied to the collection
-    Returns:
-        dict: A dictionary of links for the projects collection
-    """
-    links = build_standard_links("project")
-    collection_links = {
-        "create": {
-            "href": url_for("project_routes.create_project", _external=True),
-            "method": "POST",
-            "schema": PROJECT_SCHEMA
->>>>>>> b1883549
         }
     }
 
@@ -185,8 +146,6 @@
     """
     if not project_dict or not isinstance(project_dict, dict):
         return project_dict
-    
-    # Create a deep copy of the project to avoid modifying the original
     project_with_links = dict(project_dict)
     
     # Build the links
@@ -195,35 +154,15 @@
     # Add the links to the project
     project_with_links["_links"] = links
     
-<<<<<<< HEAD
     return project_with_links
 
 
 def generate_projects_collection_links():
     """
     Generate links for the projects collection resource.
-    
+    Args:
+        filters (dict, optional): Any filters applied to the collection
     Returns:
         dict: A dictionary of links for the projects collection
     """
-    return build_project_collection_links()
-=======
-    # Add filter links if filters are provided
-    if filters:
-        for key, value in filters.items():
-            if value is not None:
-                new_filters = {k: v for k, v in filters.items() if k != key and v is not None}
-                filter_name = f"clear_{key}_filter"
-                if new_filters:
-                    links[filter_name] = {
-                        "href": url_for("project_routes.get_all_projects", **new_filters, _external=True),
-                        "method": "GET"
-                    }
-                else:
-                    links[filter_name] = {
-                        "href": url_for("project_routes.get_all_projects", _external=True),
-                        "method": "GET"
-                    }
-    
-    return links
->>>>>>> b1883549
+    return build_project_collection_links()